{
 "cells": [
  {
   "cell_type": "markdown",
   "metadata": {
    "lines_to_next_cell": 2
   },
   "source": [
    "## Two-Dimensional Transport in a Radial Flow Field Comparison of MODFLOW 6 transport with MT3DMS\n",
    "\n",
    "The purpose of this script is to (1) recreate the example problems that were first\n",
    "described in the 1999 MT3DMS report, and (2) compare MF6-GWT solutions to the\n",
    "established MT3DMS solutions.\n",
    "\n",
    "Ten example problems appear in the 1999 MT3DMS manual, starting on page 130.  This\n",
    "notebook demonstrates example 10 from the list below:\n",
    "\n",
    "  1. One-Dimensional Transport in a Uniform Flow Field\n",
    "  2. One-Dimensional Transport with Nonlinear or Nonequilibrium Sorption\n",
    "  3. Two-Dimensional Transport in a Uniform Flow Field\n",
    "  4. Two-Dimensional Transport in a Diagonal Flow Field\n",
    "  5. **Two-Dimensional Transport in a Radial Flow Field**\n",
    "  6. Concentration at an Injection/Extraction Well\n",
    "  7. Three-Dimensional Transport in a Uniform Flow Field\n",
    "  8. Two-Dimensional, Vertical Transport in a Heterogeneous Aquifer\n",
    "  9. Two-Dimensional Application Example\n",
    "  10. Three-Dimensional Field Case Study"
   ]
  },
  {
   "cell_type": "markdown",
   "metadata": {},
   "source": [
    "### MODFLOW 6 GWT MT3DMS Example 5 Problem Setup"
   ]
  },
  {
   "cell_type": "markdown",
   "metadata": {},
   "source": [
    "Append to system path to include the common subdirectory"
   ]
  },
  {
   "cell_type": "code",
   "execution_count": null,
   "metadata": {},
   "outputs": [],
   "source": [
    "import os\n",
<<<<<<< HEAD
    "import sys\n",
=======
    "import sys"
   ]
  },
  {
   "cell_type": "code",
   "execution_count": null,
   "metadata": {},
   "outputs": [],
   "source": [
>>>>>>> dc20037e
    "sys.path.append(os.path.join(\"..\", \"common\"))"
   ]
  },
  {
   "cell_type": "markdown",
   "metadata": {},
   "source": [
    "Imports"
   ]
  },
  {
   "cell_type": "code",
   "execution_count": null,
   "metadata": {},
   "outputs": [],
   "source": [
    "import matplotlib.pyplot as plt\n",
    "import flopy\n",
    "import numpy as np\n",
    "import config\n",
    "from figspecs import USGSFigure"
   ]
  },
  {
   "cell_type": "code",
   "execution_count": null,
   "metadata": {},
   "outputs": [],
   "source": [
    "mf6exe = os.path.abspath(config.mf6_exe)\n",
    "assert os.path.isfile(mf6exe)\n",
    "print(mf6exe)\n",
    "exe_name_mf = config.mf2005_exe\n",
    "exe_name_mt = config.mt3dms_exe"
   ]
  },
  {
   "cell_type": "markdown",
   "metadata": {},
   "source": [
    "Set figure properties specific to this problem"
   ]
  },
  {
   "cell_type": "code",
   "execution_count": null,
   "metadata": {},
   "outputs": [],
   "source": [
    "figure_size = (6, 4.5)"
   ]
  },
  {
   "cell_type": "markdown",
   "metadata": {},
   "source": [
    "Base simulation and model name and workspace"
   ]
  },
  {
   "cell_type": "code",
   "execution_count": null,
   "metadata": {},
   "outputs": [],
   "source": [
    "ws = config.base_ws\n",
    "example_name = \"ex-gwt-mt3d-p05\""
   ]
  },
  {
   "cell_type": "markdown",
   "metadata": {},
   "source": [
    "Model units"
   ]
  },
  {
   "cell_type": "code",
   "execution_count": null,
   "metadata": {},
   "outputs": [],
   "source": [
    "length_units = \"meters\"\n",
    "time_units = \"days\""
   ]
  },
  {
   "cell_type": "markdown",
   "metadata": {},
   "source": [
    "Table"
   ]
  },
  {
   "cell_type": "code",
   "execution_count": null,
   "metadata": {},
   "outputs": [],
   "source": [
<<<<<<< HEAD
    "nlay = 1       # Number of layers\n",
    "nrow = 31      # Number of rows\n",
    "ncol = 31      # Number of columns\n",
    "delr = 10.0    # Column width ($m$)\n",
    "delc = 10.0    # Row width ($m$)\n",
    "delz = 1.0     # Layer thickness ($m$)\n",
    "top =  0.0     # Top of the model ($m$)\n",
    "prsity = 0.3   # Porosity\n",
    "perlen = 27    # Simulation time ($days$)\n",
    "k11 = 1.0      # Horizontal hydraulic conductivity ($m/d$)\n",
    "qwell = 100.0  # Volumetric injection rate ($m^3/d$)\n",
    "cwell = 1.     # Concentration of injected water ($mg/L$)\n",
    "al = 10.       # Longitudinal dispersivity ($m$)\n",
    "trpt = 1.0     # Ratio of transverse to longitudinal dispersitivity\n",
    "dmcoef = 1.e-9 # Molecular diffusion coefficient ($m^2/d$)"
=======
    "nlay = 1  # Number of layers\n",
    "nrow = 31  # Number of rows\n",
    "ncol = 31  # Number of columns\n",
    "delr = 10.0  # Column width ($m$)\n",
    "delc = 10.0  # Row width ($m$)\n",
    "delz = 1.0  # Layer thickness ($m$)\n",
    "top = 0.0  # Top of the model ($m$)\n",
    "prsity = 0.3  # Porosity\n",
    "perlen = 27  # Simulation time ($days$)\n",
    "k11 = 1.0  # Horizontal hydraulic conductivity ($m/d$)\n",
    "qwell = 100.0  # Volumetric injection rate ($m^3/d$)\n",
    "cwell = 1.0  # Concentration of injected water ($mg/L$)\n",
    "al = 10.0  # Longitudinal dispersivity ($m$)\n",
    "trpt = 1.0  # Ratio of transverse to longitudinal dispersitivity\n",
    "dmcoef = 1.0e-9  # Molecular diffusion coefficient ($m^2/d$)"
>>>>>>> dc20037e
   ]
  },
  {
   "cell_type": "markdown",
   "metadata": {},
   "source": [
    "Additional model input"
   ]
  },
  {
   "cell_type": "code",
   "execution_count": null,
   "metadata": {},
   "outputs": [],
   "source": [
    "perlen = [27]\n",
    "nper = len(perlen)\n",
    "nstp = [27]\n",
<<<<<<< HEAD
    "tsmult = [1.]\n",
    "sconc = 0.\n",
    "c0 = 0.\n",
    "dt0 = 0.3\n",
    "ath1 = al * trpt\n",
    "xt3d = [True]\n",
    "botm = [top - delz] # Model geometry\n",
=======
    "tsmult = [1.0]\n",
    "sconc = 0.0\n",
    "c0 = 0.0\n",
    "dt0 = 0.3\n",
    "ath1 = al * trpt\n",
    "xt3d = [True]\n",
    "botm = [top - delz]  # Model geometry\n",
>>>>>>> dc20037e
    "k33 = k11  # Vertical hydraulic conductivity ($m/d$)\n",
    "icelltype = 0\n",
    "mixelm = -1\n",
    "strt = np.zeros((nlay, nrow, ncol), dtype=np.float)"
   ]
  },
  {
   "cell_type": "markdown",
   "metadata": {},
   "source": [
    "Active model domain"
   ]
  },
  {
   "cell_type": "code",
   "execution_count": null,
   "metadata": {},
   "outputs": [],
   "source": [
    "ibound_mf2k5 = np.ones((nlay, nrow, ncol), dtype=np.int) * -1\n",
<<<<<<< HEAD
    "ibound_mf2k5[:, 1:nrow - 1, 1:ncol-1] = 1\n",
=======
    "ibound_mf2k5[:, 1 : nrow - 1, 1 : ncol - 1] = 1\n",
>>>>>>> dc20037e
    "idomain = np.ones((nlay, nrow, ncol), dtype=np.int)\n",
    "icbund = 1"
   ]
  },
  {
   "cell_type": "markdown",
   "metadata": {},
   "source": [
    "Boundary conditions\n",
    "MF2K5 pumping info:"
   ]
  },
  {
   "cell_type": "code",
   "execution_count": null,
   "metadata": {},
   "outputs": [],
   "source": [
<<<<<<< HEAD
    "welspd = {0: [[0, 15, 15, qwell]]}        # Well pumping info for MF2K5\n",
    "spd    = {0: [0, 15, 15, cwell, -1]}       # Well pupming info for MT3DMS"
=======
    "welspd = {0: [[0, 15, 15, qwell]]}  # Well pumping info for MF2K5\n",
    "spd = {0: [0, 15, 15, cwell, -1]}  # Well pupming info for MT3DMS"
>>>>>>> dc20037e
   ]
  },
  {
   "cell_type": "markdown",
   "metadata": {},
   "source": [
    "MF6 pumping information"
   ]
  },
  {
   "cell_type": "code",
   "execution_count": null,
   "metadata": {},
   "outputs": [],
   "source": [
    "#              (k,  i,  j),  flow,   conc\n",
<<<<<<< HEAD
    "spd_mf6 = {0:[[(0, 15, 15), qwell,  c0]]}"
=======
    "spd_mf6 = {0: [[(0, 15, 15), qwell, c0]]}"
>>>>>>> dc20037e
   ]
  },
  {
   "cell_type": "markdown",
   "metadata": {},
   "source": [
<<<<<<< HEAD
    "MF6 constant head boundaries: "
=======
    "MF6 constant head boundaries:"
>>>>>>> dc20037e
   ]
  },
  {
   "cell_type": "code",
   "execution_count": null,
   "metadata": {},
   "outputs": [],
   "source": [
    "chdspd = []\n",
    "# Loop through the left & right sides.\n",
    "for i in np.arange(nrow):\n",
    "    chdspd.append([(0, i, 0), strt[0, i, 0]])\n",
<<<<<<< HEAD
    "    chdspd.append([(0, i, ncol-1), strt[0, i, ncol-1]])\n",
    "# Loop through the top & bottom while omitting the corner cells\n",
    "for j in np.arange(1, ncol-1):\n",
    "    chdspd.append([(0, 0, j), strt[0, 0, j]])\n",
    "    chdspd.append([(0, nrow-1, j), strt[0, nrow-1, j]])"
=======
    "    chdspd.append([(0, i, ncol - 1), strt[0, i, ncol - 1]])\n",
    "# Loop through the top & bottom while omitting the corner cells\n",
    "for j in np.arange(1, ncol - 1):\n",
    "    chdspd.append([(0, 0, j), strt[0, 0, j]])\n",
    "    chdspd.append([(0, nrow - 1, j), strt[0, nrow - 1, j]])"
>>>>>>> dc20037e
   ]
  },
  {
   "cell_type": "code",
   "execution_count": null,
   "metadata": {},
   "outputs": [],
   "source": [
    "chdspd = {0: chdspd}"
   ]
  },
  {
   "cell_type": "markdown",
   "metadata": {},
   "source": [
    "Solver settings"
   ]
  },
  {
   "cell_type": "code",
   "execution_count": null,
   "metadata": {},
   "outputs": [],
   "source": [
    "nouter, ninner = 100, 300\n",
<<<<<<< HEAD
    "hclose, rclose, relax = 1e-6, 1e-6, 1.\n",
    "percel = 1.0 # HMOC parameters \n",
    "itrack = 3\n",
    "wd = 0.5\n",
    "dceps = 1.e-5\n",
=======
    "hclose, rclose, relax = 1e-6, 1e-6, 1.0\n",
    "percel = 1.0  # HMOC parameters\n",
    "itrack = 3\n",
    "wd = 0.5\n",
    "dceps = 1.0e-5\n",
>>>>>>> dc20037e
    "nplane = 1\n",
    "npl = 0\n",
    "nph = 16\n",
    "npmin = 2\n",
    "npmax = 32\n",
<<<<<<< HEAD
    "dchmoc=1.e-3\n",
=======
    "dchmoc = 1.0e-3\n",
>>>>>>> dc20037e
    "nlsink = nplane\n",
    "npsink = nph"
   ]
  },
  {
   "cell_type": "markdown",
   "metadata": {},
   "source": [
    "Static temporal data used by TDIS file"
   ]
  },
  {
   "cell_type": "code",
   "execution_count": null,
<<<<<<< HEAD
   "metadata": {
    "lines_to_next_cell": 1
   },
=======
   "metadata": {},
>>>>>>> dc20037e
   "outputs": [],
   "source": [
    "tdis_rc = []\n",
    "tdis_rc.append((perlen, nstp, 1.0))"
   ]
  },
  {
   "cell_type": "markdown",
<<<<<<< HEAD
   "metadata": {},
=======
   "metadata": {
    "lines_to_next_cell": 2
   },
>>>>>>> dc20037e
   "source": [
    "### Functions to build, write, and run models and plot MT3DMS Example 10 Problem results\n",
    "\n",
    "MODFLOW 6 flopy simulation object (sim) is returned if building the model"
   ]
  },
  {
   "cell_type": "code",
   "execution_count": null,
   "metadata": {
<<<<<<< HEAD
    "lines_to_next_cell": 1
=======
    "lines_to_next_cell": 2
>>>>>>> dc20037e
   },
   "outputs": [],
   "source": [
    "def build_model(sim_name, xt3d=False, mixelm=0, silent=False):\n",
    "    if config.buildModel:\n",
<<<<<<< HEAD
    "        \n",
    "        mt3d_ws = os.path.join(ws, sim_name, 'mt3d')\n",
    "        modelname_mf = 'p05_mf'\n",
    "        \n",
    "        # Instantiate the MODFLOW model\n",
    "        mf = flopy.modflow.Modflow(modelname=modelname_mf,\n",
    "                                   model_ws=mt3d_ws,\n",
    "                                   exe_name=exe_name_mf\n",
    "        )\n",
    "        \n",
    "        # Instantiate discretization package\n",
    "        # units: itmuni=4 (days), lenuni=2 (m)\n",
    "        flopy.modflow.ModflowDis(mf,\n",
    "                                 nlay=nlay,\n",
    "                                 nrow=nrow,\n",
    "                                 ncol=ncol,\n",
    "                                 delr=delr,\n",
    "                                 delc=delc,\n",
    "                                 top=top,\n",
    "                                 botm=botm,\n",
    "                                 nper=nper,\n",
    "                                 nstp=nstp,\n",
    "                                 perlen=perlen,\n",
    "                                 itmuni=4,\n",
    "                                 lenuni=2\n",
    "        )\n",
    "        \n",
    "        # Instantiate basic package\n",
    "        flopy.modflow.ModflowBas(mf,\n",
    "                                 ibound=ibound_mf2k5,\n",
    "                                 strt=strt\n",
    "        )\n",
    "        \n",
    "        # Instantiate layer property flow package\n",
    "        flopy.modflow.ModflowLpf(mf,\n",
    "                                 hk=k11,\n",
    "                                 laytyp=icelltype\n",
    "        )\n",
    "        \n",
    "        # Instantiate well package\n",
    "        flopy.modflow.ModflowWel(mf, stress_period_data=welspd)\n",
    "        \n",
    "        # Instantiate solver package\n",
    "        flopy.modflow.ModflowSip(mf)\n",
    "        \n",
    "        # Instantiate link mass transport package (for writing linker file)\n",
    "        flopy.modflow.ModflowLmt(mf)\n",
    "        \n",
    "        # Transport\n",
    "        modelname_mt = 'p05_mt'\n",
    "        mt = flopy.mt3d.Mt3dms(modelname=modelname_mt,\n",
    "                               model_ws=mt3d_ws,\n",
    "                               exe_name=exe_name_mt,\n",
    "                               modflowmodel=mf\n",
    "        )\n",
    "        \n",
    "        # Instantiate basic transport package\n",
    "        flopy.mt3d.Mt3dBtn(mt,\n",
    "                           icbund=icbund,\n",
    "                           prsity=prsity,\n",
    "                           sconc=sconc,\n",
    "                           nper=nper,\n",
    "                           nstp=nstp,\n",
    "                           perlen=perlen,\n",
    "                           dt0=dt0,\n",
    "                           tsmult=tsmult\n",
    "        )\n",
    "        \n",
    "        # Instatiate the advection package\n",
    "        flopy.mt3d.Mt3dAdv(mt,\n",
    "                           mixelm=mixelm,\n",
    "                           dceps=dceps,\n",
    "                           nplane=nplane,\n",
    "                           npl=npl,\n",
    "                           nph=nph,\n",
    "                           npmin=npmin,\n",
    "                           npmax=npmax,\n",
    "                           nlsink=nlsink,\n",
    "                           npsink=npsink,\n",
    "                           percel=percel,\n",
    "                           itrack=itrack,\n",
    "                           wd=wd\n",
    "        )\n",
    "        \n",
    "        # Instantiate the dispersion package\n",
    "        flopy.mt3d.Mt3dDsp(mt,\n",
    "                           al=al,\n",
    "                           trpt=trpt,\n",
    "                           dmcoef=dmcoef\n",
    "        )\n",
    "        \n",
    "        # Instantiate the source/sink mixing package\n",
    "        flopy.mt3d.Mt3dSsm(mt, stress_period_data=spd)\n",
    "        \n",
    "        # Instantiate the GCG solver in MT3DMS\n",
    "        flopy.mt3d.Mt3dGcg(mt,\n",
    "                           mxiter=10\n",
    "        )\n",
    "        \n",
    "        # MODFLOW 6\n",
    "        name = 'p05_mf6'\n",
    "        gwfname = 'gwf_' + name\n",
    "        sim_ws = os.path.join(ws, sim_name)\n",
    "        sim = flopy.mf6.MFSimulation(sim_name=sim_name,\n",
    "                                     sim_ws=sim_ws,\n",
    "                                     exe_name=mf6exe\n",
    "        )\n",
    "        \n",
=======
    "\n",
    "        mt3d_ws = os.path.join(ws, sim_name, \"mt3d\")\n",
    "        modelname_mf = \"p05_mf\"\n",
    "\n",
    "        # Instantiate the MODFLOW model\n",
    "        mf = flopy.modflow.Modflow(\n",
    "            modelname=modelname_mf, model_ws=mt3d_ws, exe_name=exe_name_mf\n",
    "        )\n",
    "\n",
    "        # Instantiate discretization package\n",
    "        # units: itmuni=4 (days), lenuni=2 (m)\n",
    "        flopy.modflow.ModflowDis(\n",
    "            mf,\n",
    "            nlay=nlay,\n",
    "            nrow=nrow,\n",
    "            ncol=ncol,\n",
    "            delr=delr,\n",
    "            delc=delc,\n",
    "            top=top,\n",
    "            botm=botm,\n",
    "            nper=nper,\n",
    "            nstp=nstp,\n",
    "            perlen=perlen,\n",
    "            itmuni=4,\n",
    "            lenuni=2,\n",
    "        )\n",
    "\n",
    "        # Instantiate basic package\n",
    "        flopy.modflow.ModflowBas(mf, ibound=ibound_mf2k5, strt=strt)\n",
    "\n",
    "        # Instantiate layer property flow package\n",
    "        flopy.modflow.ModflowLpf(mf, hk=k11, laytyp=icelltype)\n",
    "\n",
    "        # Instantiate well package\n",
    "        flopy.modflow.ModflowWel(mf, stress_period_data=welspd)\n",
    "\n",
    "        # Instantiate solver package\n",
    "        flopy.modflow.ModflowSip(mf)\n",
    "\n",
    "        # Instantiate link mass transport package (for writing linker file)\n",
    "        flopy.modflow.ModflowLmt(mf)\n",
    "\n",
    "        # Transport\n",
    "        modelname_mt = \"p05_mt\"\n",
    "        mt = flopy.mt3d.Mt3dms(\n",
    "            modelname=modelname_mt,\n",
    "            model_ws=mt3d_ws,\n",
    "            exe_name=exe_name_mt,\n",
    "            modflowmodel=mf,\n",
    "        )\n",
    "\n",
    "        # Instantiate basic transport package\n",
    "        flopy.mt3d.Mt3dBtn(\n",
    "            mt,\n",
    "            icbund=icbund,\n",
    "            prsity=prsity,\n",
    "            sconc=sconc,\n",
    "            nper=nper,\n",
    "            nstp=nstp,\n",
    "            perlen=perlen,\n",
    "            dt0=dt0,\n",
    "            tsmult=tsmult,\n",
    "        )\n",
    "\n",
    "        # Instatiate the advection package\n",
    "        flopy.mt3d.Mt3dAdv(\n",
    "            mt,\n",
    "            mixelm=mixelm,\n",
    "            dceps=dceps,\n",
    "            nplane=nplane,\n",
    "            npl=npl,\n",
    "            nph=nph,\n",
    "            npmin=npmin,\n",
    "            npmax=npmax,\n",
    "            nlsink=nlsink,\n",
    "            npsink=npsink,\n",
    "            percel=percel,\n",
    "            itrack=itrack,\n",
    "            wd=wd,\n",
    "        )\n",
    "\n",
    "        # Instantiate the dispersion package\n",
    "        flopy.mt3d.Mt3dDsp(mt, al=al, trpt=trpt, dmcoef=dmcoef)\n",
    "\n",
    "        # Instantiate the source/sink mixing package\n",
    "        flopy.mt3d.Mt3dSsm(mt, stress_period_data=spd)\n",
    "\n",
    "        # Instantiate the GCG solver in MT3DMS\n",
    "        flopy.mt3d.Mt3dGcg(mt, mxiter=10)\n",
    "\n",
    "        # MODFLOW 6\n",
    "        name = \"p05_mf6\"\n",
    "        gwfname = \"gwf_\" + name\n",
    "        sim_ws = os.path.join(ws, sim_name)\n",
    "        sim = flopy.mf6.MFSimulation(\n",
    "            sim_name=sim_name, sim_ws=sim_ws, exe_name=mf6exe\n",
    "        )\n",
    "\n",
>>>>>>> dc20037e
    "        # Instantiating MODFLOW 6 time discretization\n",
    "        tdis_rc = []\n",
    "        for i in range(nper):\n",
    "            tdis_rc.append((perlen[i], nstp[i], tsmult[i]))\n",
<<<<<<< HEAD
    "        flopy.mf6.ModflowTdis(sim,\n",
    "                              nper=nper,\n",
    "                              perioddata=tdis_rc,\n",
    "                              time_units=time_units\n",
    "        )\n",
    "        \n",
    "        # Instantiating MODFLOW 6 groundwater flow model\n",
    "        gwf = flopy.mf6.ModflowGwf(sim,\n",
    "                                   modelname=gwfname,\n",
    "                                   save_flows=True,\n",
    "                                   model_nam_file='{}.nam'.format(gwfname)\n",
    "        )\n",
    "        \n",
    "        # Instantiating MODFLOW 6 solver for flow model\n",
    "        imsgwf = flopy.mf6.ModflowIms(sim,\n",
    "                                      print_option='SUMMARY',\n",
    "                                      outer_dvclose=hclose,\n",
    "                                      outer_maximum=nouter,\n",
    "                                      under_relaxation='NONE',\n",
    "                                      inner_maximum=ninner,\n",
    "                                      inner_dvclose=hclose, \n",
    "                                      rcloserecord=rclose,\n",
    "                                      linear_acceleration='CG',\n",
    "                                      scaling_method='NONE',\n",
    "                                      reordering_method='NONE',\n",
    "                                      relaxation_factor=relax,\n",
    "                                      filename='{}.ims'.format(gwfname)\n",
    "        )\n",
    "        sim.register_ims_package(imsgwf, [gwf.name])\n",
    "        \n",
    "        # Instantiating MODFLOW 6 discretization package\n",
    "        flopy.mf6.ModflowGwfdis(gwf,\n",
    "                                length_units=length_units,\n",
    "                                nlay=nlay,\n",
    "                                nrow=nrow,\n",
    "                                ncol=ncol,\n",
    "                                delr=delr,\n",
    "                                delc=delc,\n",
    "                                top=top,\n",
    "                                botm=botm,\n",
    "                                idomain=idomain,\n",
    "                                filename='{}.dis'.format(gwfname)\n",
    "        )\n",
    "        \n",
    "        # Instantiating MODFLOW 6 node-property flow package\n",
    "        flopy.mf6.ModflowGwfnpf(gwf,\n",
    "                                save_flows=False,\n",
    "                                icelltype=icelltype,\n",
    "                                k=k11,\n",
    "                                k33=k33,\n",
    "                                save_specific_discharge = True,\n",
    "                                filename='{}.npf'.format(gwfname)\n",
    "        )\n",
    "        \n",
    "        # Instantiating MODFLOW 6 storage package (steady flow conditions, so no actual storage, using to print values in .lst file)\n",
    "        flopy.mf6.ModflowGwfsto(gwf, \n",
    "                                ss=0, \n",
    "                                sy=0,\n",
    "                                filename='{}.sto'.format(gwfname)\n",
    "        )\n",
    "        \n",
    "        # Instantiating MODFLOW 6 initial conditions package for flow model\n",
    "        flopy.mf6.ModflowGwfic(gwf,\n",
    "                               strt=strt,\n",
    "                               filename='{}.ic'.format(gwfname)\n",
    "        )\n",
    "        \n",
    "        # Instantiating MODFLOW 6 constant head package\n",
    "        flopy.mf6.ModflowGwfchd(gwf,\n",
    "                                maxbound=len(chdspd),\n",
    "                                stress_period_data=chdspd,\n",
    "                                save_flows=False,\n",
    "                                pname='CHD-1',\n",
    "                                filename='{}.chd'.format(gwfname)\n",
    "        )\n",
    "        \n",
    "        # Instantiate the wel package\n",
    "        flopy.mf6.ModflowGwfwel(gwf,\n",
    "                                print_input=True,\n",
    "                                print_flows=True,\n",
    "                                stress_period_data=spd_mf6,\n",
    "                                save_flows=False,\n",
    "                                auxiliary='CONCENTRATION',\n",
    "                                pname='WEL-1',\n",
    "                                filename='{}.wel'.format(gwfname))\n",
    "        \n",
    "        # Instantiating MODFLOW 6 output control package for flow model\n",
    "        flopy.mf6.ModflowGwfoc(gwf,\n",
    "                               head_filerecord=\"{}.hds\".format(gwfname),\n",
    "                               budget_filerecord=\"{}.bud\".format(gwfname),\n",
    "                               headprintrecord=[\n",
    "                                                ('COLUMNS', 10, 'WIDTH', 15,\n",
    "                                                 'DIGITS', 6, 'GENERAL')],\n",
    "                               saverecord=[('HEAD', 'LAST'),\n",
    "                                           ('BUDGET', 'LAST')],\n",
    "                               printrecord=[('HEAD', 'LAST'),\n",
    "                                            ('BUDGET', 'LAST')]\n",
    "        )\n",
    "        \n",
    "        # Instantiating MODFLOW 6 groundwater transport package\n",
    "        gwtname = 'gwt_' + name\n",
    "        gwt = flopy.mf6.MFModel(sim,\n",
    "                                model_type='gwt6',\n",
    "                                modelname=gwtname,\n",
    "                                model_nam_file='{}.nam'.format(gwtname))\n",
    "        gwt.name_file.save_flows = True\n",
    "        \n",
    "        # create iterative model solution and register the gwt model with it\n",
    "        imsgwt = flopy.mf6.ModflowIms(sim,\n",
    "                             print_option='SUMMARY',\n",
    "                             outer_dvclose=hclose,\n",
    "                             outer_maximum=nouter,\n",
    "                             under_relaxation='NONE',\n",
    "                             inner_maximum=ninner,\n",
    "                             inner_dvclose=hclose, \n",
    "                             rcloserecord=rclose,\n",
    "                             linear_acceleration='BICGSTAB',\n",
    "                             scaling_method='NONE',\n",
    "                             reordering_method='NONE',\n",
    "                             relaxation_factor=relax,\n",
    "                             filename='{}.ims'.format(gwtname))\n",
    "        sim.register_ims_package(imsgwt, [gwt.name])\n",
    "        \n",
    "        # Instantiating MODFLOW 6 transport discretization package\n",
    "        flopy.mf6.ModflowGwtdis(gwt,\n",
    "                                nlay=nlay,\n",
    "                                nrow=nrow,\n",
    "                                ncol=ncol,\n",
    "                                delr=delr,\n",
    "                                delc=delc,\n",
    "                                top=top,\n",
    "                                botm=botm,\n",
    "                                idomain=1,\n",
    "                                filename='{}.dis'.format(gwtname)\n",
    "        )\n",
    "        \n",
    "        # Instantiating MODFLOW 6 transport initial concentrations\n",
    "        flopy.mf6.ModflowGwtic(gwt,\n",
    "                               strt=sconc,\n",
    "                               filename='{}.ic'.format(gwtname)\n",
    "        )\n",
    "        \n",
    "        # Instantiating MODFLOW 6 transport advection package\n",
    "        if mixelm >= 0:\n",
    "            scheme = 'UPSTREAM'\n",
    "        elif mixelm == -1:\n",
    "            scheme = 'TVD'\n",
    "        else:\n",
    "            raise Exception()\n",
    "        flopy.mf6.ModflowGwtadv(gwt,\n",
    "                                scheme=scheme,\n",
    "                                filename='{}.adv'.format(gwtname)\n",
    "        )\n",
    "        \n",
    "        # Instantiating MODFLOW 6 transport dispersion package\n",
    "        if al != 0:\n",
    "            flopy.mf6.ModflowGwtdsp(gwt,\n",
    "                                    xt3d=xt3d,\n",
    "                                    alh=al,\n",
    "                                    ath1=ath1,\n",
    "                                    filename='{}.dsp'.format(gwtname)\n",
    "        )\n",
    "        \n",
    "        # Instantiating MODFLOW 6 transport mass storage package (formerly \"reaction\" package in MT3DMS)\n",
    "        flopy.mf6.ModflowGwtmst(gwt,\n",
    "                                porosity=prsity,\n",
    "                                first_order_decay=False,\n",
    "                                decay=None,\n",
    "                                decay_sorbed=None,\n",
    "                                sorbtion=False,\n",
    "                                bulk_density=None,\n",
    "                                distcoef=None,\n",
    "                                filename='{}.mst'.format(gwtname)\n",
    "        )\n",
    "        \n",
    "        # Instantiate constant concentration\n",
    "        c0 = 1.\n",
    "        cncspd = [[(0, 15, 15), c0]]\n",
    "        flopy.mf6.ModflowGwtcnc(gwt, \n",
    "                                maxbound=len(cncspd),\n",
    "                                stress_period_data=cncspd,\n",
    "                                save_flows=False,\n",
    "                                pname='CNC-1',\n",
    "                                filename='{}.cnc'.format(gwtname))\n",
    "        \n",
    "        # Instantiating MODFLOW 6 transport source-sink mixing package\n",
    "        sourcerecarray = [('WEL-1', 'AUX', 'CONCENTRATION')]\n",
    "        flopy.mf6.ModflowGwtssm(gwt,\n",
    "                                sources=sourcerecarray,\n",
    "                                filename='{}.ssm'.format(gwtname)\n",
    "        )\n",
    "        \n",
    "        # Instantiating MODFLOW 6 transport output control package\n",
    "        flopy.mf6.ModflowGwtoc(gwt,\n",
    "                               budget_filerecord='{}.cbc'.format(gwtname),\n",
    "                               concentration_filerecord='{}.ucn'.format(\n",
    "                                   gwtname),\n",
    "                               concentrationprintrecord=[\n",
    "                                   ('COLUMNS', 10, 'WIDTH', 15,\n",
    "                                    'DIGITS', 6, 'GENERAL')],\n",
    "                               saverecord=[('CONCENTRATION', 'LAST'),\n",
    "                                           ('BUDGET', 'LAST')],\n",
    "                               printrecord=[('CONCENTRATION', 'LAST'),\n",
    "                                            ('BUDGET', 'LAST')]\n",
    "        )\n",
    "        \n",
    "        # Instantiating MODFLOW 6 flow-transport exchange mechanism\n",
    "        flopy.mf6.ModflowGwfgwt(sim,\n",
    "                                exgtype='GWF6-GWT6',\n",
    "                                exgmnamea=gwfname,\n",
    "                                exgmnameb=gwtname,\n",
    "                                filename='{}.gwfgwt'.format(name)\n",
=======
    "        flopy.mf6.ModflowTdis(\n",
    "            sim, nper=nper, perioddata=tdis_rc, time_units=time_units\n",
    "        )\n",
    "\n",
    "        # Instantiating MODFLOW 6 groundwater flow model\n",
    "        gwf = flopy.mf6.ModflowGwf(\n",
    "            sim,\n",
    "            modelname=gwfname,\n",
    "            save_flows=True,\n",
    "            model_nam_file=\"{}.nam\".format(gwfname),\n",
    "        )\n",
    "\n",
    "        # Instantiating MODFLOW 6 solver for flow model\n",
    "        imsgwf = flopy.mf6.ModflowIms(\n",
    "            sim,\n",
    "            print_option=\"SUMMARY\",\n",
    "            outer_dvclose=hclose,\n",
    "            outer_maximum=nouter,\n",
    "            under_relaxation=\"NONE\",\n",
    "            inner_maximum=ninner,\n",
    "            inner_dvclose=hclose,\n",
    "            rcloserecord=rclose,\n",
    "            linear_acceleration=\"CG\",\n",
    "            scaling_method=\"NONE\",\n",
    "            reordering_method=\"NONE\",\n",
    "            relaxation_factor=relax,\n",
    "            filename=\"{}.ims\".format(gwfname),\n",
    "        )\n",
    "        sim.register_ims_package(imsgwf, [gwf.name])\n",
    "\n",
    "        # Instantiating MODFLOW 6 discretization package\n",
    "        flopy.mf6.ModflowGwfdis(\n",
    "            gwf,\n",
    "            length_units=length_units,\n",
    "            nlay=nlay,\n",
    "            nrow=nrow,\n",
    "            ncol=ncol,\n",
    "            delr=delr,\n",
    "            delc=delc,\n",
    "            top=top,\n",
    "            botm=botm,\n",
    "            idomain=idomain,\n",
    "            filename=\"{}.dis\".format(gwfname),\n",
    "        )\n",
    "\n",
    "        # Instantiating MODFLOW 6 node-property flow package\n",
    "        flopy.mf6.ModflowGwfnpf(\n",
    "            gwf,\n",
    "            save_flows=False,\n",
    "            icelltype=icelltype,\n",
    "            k=k11,\n",
    "            k33=k33,\n",
    "            save_specific_discharge=True,\n",
    "            filename=\"{}.npf\".format(gwfname),\n",
    "        )\n",
    "\n",
    "        # Instantiating MODFLOW 6 storage package (steady flow conditions, so no actual storage, using to print values in .lst file)\n",
    "        flopy.mf6.ModflowGwfsto(\n",
    "            gwf, ss=0, sy=0, filename=\"{}.sto\".format(gwfname)\n",
    "        )\n",
    "\n",
    "        # Instantiating MODFLOW 6 initial conditions package for flow model\n",
    "        flopy.mf6.ModflowGwfic(\n",
    "            gwf, strt=strt, filename=\"{}.ic\".format(gwfname)\n",
    "        )\n",
    "\n",
    "        # Instantiating MODFLOW 6 constant head package\n",
    "        flopy.mf6.ModflowGwfchd(\n",
    "            gwf,\n",
    "            maxbound=len(chdspd),\n",
    "            stress_period_data=chdspd,\n",
    "            save_flows=False,\n",
    "            pname=\"CHD-1\",\n",
    "            filename=\"{}.chd\".format(gwfname),\n",
    "        )\n",
    "\n",
    "        # Instantiate the wel package\n",
    "        flopy.mf6.ModflowGwfwel(\n",
    "            gwf,\n",
    "            print_input=True,\n",
    "            print_flows=True,\n",
    "            stress_period_data=spd_mf6,\n",
    "            save_flows=False,\n",
    "            auxiliary=\"CONCENTRATION\",\n",
    "            pname=\"WEL-1\",\n",
    "            filename=\"{}.wel\".format(gwfname),\n",
    "        )\n",
    "\n",
    "        # Instantiating MODFLOW 6 output control package for flow model\n",
    "        flopy.mf6.ModflowGwfoc(\n",
    "            gwf,\n",
    "            head_filerecord=\"{}.hds\".format(gwfname),\n",
    "            budget_filerecord=\"{}.bud\".format(gwfname),\n",
    "            headprintrecord=[\n",
    "                (\"COLUMNS\", 10, \"WIDTH\", 15, \"DIGITS\", 6, \"GENERAL\")\n",
    "            ],\n",
    "            saverecord=[(\"HEAD\", \"LAST\"), (\"BUDGET\", \"LAST\")],\n",
    "            printrecord=[(\"HEAD\", \"LAST\"), (\"BUDGET\", \"LAST\")],\n",
    "        )\n",
    "\n",
    "        # Instantiating MODFLOW 6 groundwater transport package\n",
    "        gwtname = \"gwt_\" + name\n",
    "        gwt = flopy.mf6.MFModel(\n",
    "            sim,\n",
    "            model_type=\"gwt6\",\n",
    "            modelname=gwtname,\n",
    "            model_nam_file=\"{}.nam\".format(gwtname),\n",
    "        )\n",
    "        gwt.name_file.save_flows = True\n",
    "\n",
    "        # create iterative model solution and register the gwt model with it\n",
    "        imsgwt = flopy.mf6.ModflowIms(\n",
    "            sim,\n",
    "            print_option=\"SUMMARY\",\n",
    "            outer_dvclose=hclose,\n",
    "            outer_maximum=nouter,\n",
    "            under_relaxation=\"NONE\",\n",
    "            inner_maximum=ninner,\n",
    "            inner_dvclose=hclose,\n",
    "            rcloserecord=rclose,\n",
    "            linear_acceleration=\"BICGSTAB\",\n",
    "            scaling_method=\"NONE\",\n",
    "            reordering_method=\"NONE\",\n",
    "            relaxation_factor=relax,\n",
    "            filename=\"{}.ims\".format(gwtname),\n",
    "        )\n",
    "        sim.register_ims_package(imsgwt, [gwt.name])\n",
    "\n",
    "        # Instantiating MODFLOW 6 transport discretization package\n",
    "        flopy.mf6.ModflowGwtdis(\n",
    "            gwt,\n",
    "            nlay=nlay,\n",
    "            nrow=nrow,\n",
    "            ncol=ncol,\n",
    "            delr=delr,\n",
    "            delc=delc,\n",
    "            top=top,\n",
    "            botm=botm,\n",
    "            idomain=1,\n",
    "            filename=\"{}.dis\".format(gwtname),\n",
    "        )\n",
    "\n",
    "        # Instantiating MODFLOW 6 transport initial concentrations\n",
    "        flopy.mf6.ModflowGwtic(\n",
    "            gwt, strt=sconc, filename=\"{}.ic\".format(gwtname)\n",
    "        )\n",
    "\n",
    "        # Instantiating MODFLOW 6 transport advection package\n",
    "        if mixelm >= 0:\n",
    "            scheme = \"UPSTREAM\"\n",
    "        elif mixelm == -1:\n",
    "            scheme = \"TVD\"\n",
    "        else:\n",
    "            raise Exception()\n",
    "        flopy.mf6.ModflowGwtadv(\n",
    "            gwt, scheme=scheme, filename=\"{}.adv\".format(gwtname)\n",
    "        )\n",
    "\n",
    "        # Instantiating MODFLOW 6 transport dispersion package\n",
    "        if al != 0:\n",
    "            flopy.mf6.ModflowGwtdsp(\n",
    "                gwt,\n",
    "                xt3d=xt3d,\n",
    "                alh=al,\n",
    "                ath1=ath1,\n",
    "                filename=\"{}.dsp\".format(gwtname),\n",
    "            )\n",
    "\n",
    "        # Instantiating MODFLOW 6 transport mass storage package (formerly \"reaction\" package in MT3DMS)\n",
    "        flopy.mf6.ModflowGwtmst(\n",
    "            gwt,\n",
    "            porosity=prsity,\n",
    "            first_order_decay=False,\n",
    "            decay=None,\n",
    "            decay_sorbed=None,\n",
    "            sorbtion=False,\n",
    "            bulk_density=None,\n",
    "            distcoef=None,\n",
    "            filename=\"{}.mst\".format(gwtname),\n",
    "        )\n",
    "\n",
    "        # Instantiate constant concentration\n",
    "        c0 = 1.0\n",
    "        cncspd = [[(0, 15, 15), c0]]\n",
    "        flopy.mf6.ModflowGwtcnc(\n",
    "            gwt,\n",
    "            maxbound=len(cncspd),\n",
    "            stress_period_data=cncspd,\n",
    "            save_flows=False,\n",
    "            pname=\"CNC-1\",\n",
    "            filename=\"{}.cnc\".format(gwtname),\n",
    "        )\n",
    "\n",
    "        # Instantiating MODFLOW 6 transport source-sink mixing package\n",
    "        sourcerecarray = [(\"WEL-1\", \"AUX\", \"CONCENTRATION\")]\n",
    "        flopy.mf6.ModflowGwtssm(\n",
    "            gwt, sources=sourcerecarray, filename=\"{}.ssm\".format(gwtname)\n",
    "        )\n",
    "\n",
    "        # Instantiating MODFLOW 6 transport output control package\n",
    "        flopy.mf6.ModflowGwtoc(\n",
    "            gwt,\n",
    "            budget_filerecord=\"{}.cbc\".format(gwtname),\n",
    "            concentration_filerecord=\"{}.ucn\".format(gwtname),\n",
    "            concentrationprintrecord=[\n",
    "                (\"COLUMNS\", 10, \"WIDTH\", 15, \"DIGITS\", 6, \"GENERAL\")\n",
    "            ],\n",
    "            saverecord=[(\"CONCENTRATION\", \"LAST\"), (\"BUDGET\", \"LAST\")],\n",
    "            printrecord=[(\"CONCENTRATION\", \"LAST\"), (\"BUDGET\", \"LAST\")],\n",
    "        )\n",
    "\n",
    "        # Instantiating MODFLOW 6 flow-transport exchange mechanism\n",
    "        flopy.mf6.ModflowGwfgwt(\n",
    "            sim,\n",
    "            exgtype=\"GWF6-GWT6\",\n",
    "            exgmnamea=gwfname,\n",
    "            exgmnameb=gwtname,\n",
    "            filename=\"{}.gwfgwt\".format(name),\n",
>>>>>>> dc20037e
    "        )\n",
    "        return mf, mt, sim\n",
    "    return None"
   ]
  },
  {
   "cell_type": "markdown",
<<<<<<< HEAD
   "metadata": {},
=======
   "metadata": {
    "lines_to_next_cell": 2
   },
>>>>>>> dc20037e
   "source": [
    "Function to write model files"
   ]
  },
  {
   "cell_type": "code",
   "execution_count": null,
   "metadata": {
<<<<<<< HEAD
    "lines_to_next_cell": 1
=======
    "lines_to_next_cell": 2
>>>>>>> dc20037e
   },
   "outputs": [],
   "source": [
    "def write_model(mf2k5, mt3d, sim, silent=True):\n",
    "    if config.writeModel:\n",
    "        mf2k5.write_input()\n",
    "        mt3d.write_input()\n",
    "        sim.write_simulation(silent=silent)"
   ]
  },
  {
   "cell_type": "markdown",
<<<<<<< HEAD
   "metadata": {},
=======
   "metadata": {
    "lines_to_next_cell": 2
   },
>>>>>>> dc20037e
   "source": [
    "Function to run the model. True is returned if the model runs successfully."
   ]
  },
  {
   "cell_type": "code",
   "execution_count": null,
   "metadata": {
<<<<<<< HEAD
    "lines_to_next_cell": 1
=======
    "lines_to_next_cell": 2
>>>>>>> dc20037e
   },
   "outputs": [],
   "source": [
    "def run_model(mf2k5, mt3d, sim, silent=True):\n",
    "    success = True\n",
    "    if config.runModel:\n",
    "        success, buff = mf2k5.run_model(silent=silent)\n",
    "        success, buff = mt3d.run_model(silent=silent)\n",
    "        success, buff = sim.run_simulation(silent=silent)\n",
    "        if not success:\n",
    "            print(buff)\n",
    "    return success"
   ]
  },
  {
   "cell_type": "markdown",
<<<<<<< HEAD
   "metadata": {},
=======
   "metadata": {
    "lines_to_next_cell": 2
   },
>>>>>>> dc20037e
   "source": [
    "Function to plot the model results"
   ]
  },
  {
   "cell_type": "code",
   "execution_count": null,
<<<<<<< HEAD
   "metadata": {},
=======
   "metadata": {
    "lines_to_next_cell": 2
   },
>>>>>>> dc20037e
   "outputs": [],
   "source": [
    "def plot_results(mt3d, mf6, idx, ax=None, ax2=None):\n",
    "    if config.plotModel:\n",
    "        mt3d_out_path = mt3d.model_ws\n",
    "        mf6_out_path = mf6.simulation_data.mfpath.get_sim_path()\n",
    "        mf6.simulation_data.mfpath.get_sim_path()\n",
<<<<<<< HEAD
    "        \n",
    "        # Get the MT3DMS concentration output\n",
    "        fname_mt3d = os.path.join(mt3d_out_path, 'MT3D001.UCN')\n",
    "        ucnobj_mt3d = flopy.utils.UcnFile(fname_mt3d)\n",
    "        times_mt3d = ucnobj_mt3d.get_times()\n",
    "        conc_mt3d = ucnobj_mt3d.get_alldata()\n",
    "        \n",
    "        # Get the MF6 concentration output\n",
    "        fname_mf6 = os.path.join(mf6_out_path, list(mf6.model_names)[1] + '.ucn')\n",
    "        ucnobj_mf6 = flopy.utils.HeadFile(fname_mf6, precision='double',\n",
    "                                          text='CONCENTRATION')\n",
    "        \n",
    "        times_mf6 = ucnobj_mf6.get_times()\n",
    "        conc_mf6 = ucnobj_mf6.get_alldata()\n",
    "        \n",
    "        # Create figure for scenario\n",
    "        fs = USGSFigure(figure_type=\"graph\", verbose=False)\n",
    "        sim_name = mf6.name\n",
    "        plt.rcParams['lines.dashed_pattern'] = [5.0, 5.0]\n",
    "        if ax is None:\n",
    "            fig = plt.figure(figsize=figure_size, dpi=300, tight_layout=True)\n",
    "            ax = fig.add_subplot(1, 1, 1)\n",
    "        \n",
    "        conc1 = conc_mt3d[0, 0, :, :]\n",
    "        conc2 = conc_mf6[0, 0, :, :]\n",
    "        x = mt3d.modelgrid.xcellcenters[15, 15:]-mt3d.modelgrid.xcellcenters[15, 15]\n",
    "        y_mt3d = conc1[15, 15:]\n",
    "        y_mf6 = conc2[15, 15:]\n",
    "        \n",
    "        plt.plot(x, y_mt3d, label='MT3DMS', marker='o')\n",
    "        plt.plot(x, y_mf6, label=\"MODFLOW 6\", marker='^', color='k')\n",
    "        ax.set_ylim(0, 1.025)\n",
    "        \n",
    "        plt.xlabel('Radial Distance From The Source, in meters')\n",
    "        plt.ylabel('Normalized Concentration, unitless')\n",
    "        plt.legend()\n",
    "        \n",
    "        title = \"Concentration as a Function of Distance From The Source\"\n",
    "        \n",
    "        letter = chr(ord(\"@\") + idx + 1)\n",
    "        fs.heading(letter=letter, heading=title)\n",
    "        \n",
    "        # save figure\n",
    "        if config.plotSave:\n",
    "            fpth = os.path.join(\n",
    "                \"..\", \"figures\", \"{}{}\".format(sim_name + \"-xsec\", config.figure_ext)\n",
    "            )\n",
    "            fig.savefig(fpth)\n",
    "        \n",
    "        # second plot\n",
    "        if ax2 is None:\n",
    "            fig = plt.figure(figsize=figure_size, dpi=300, tight_layout=True)\n",
    "            ax2 = fig.add_subplot(1, 1, 1, aspect='equal')\n",
    "        \n",
    "        levels = np.arange(0.2, 1, .2)\n",
    "        \n",
    "        mm = flopy.plot.PlotMapView(model=mt3d)\n",
    "        mm.plot_grid(color='.5', alpha=0.2)\n",
    "        mm.plot_ibound()\n",
    "        cs1 = mm.contour_array(conc_mt3d[0], levels=levels, colors='r')\n",
    "        plt.clabel(cs1, inline=1, fontsize=10)\n",
    "        cs2 = mm.contour_array(conc_mf6[0], levels=levels, colors='k', \n",
    "                              linestyles=':')\n",
    "        plt.clabel(cs2, inline=1, fontsize=10)\n",
    "        labels = ['MT3DMS', 'MODFLOW 6']\n",
    "        lines = [cs1.collections[0], cs2.collections[0]]\n",
    "        \n",
    "        plt.xlabel('Distance Along X-Axis, in meters')\n",
    "        plt.ylabel('Distance Along Y-Axis, in meters')\n",
    "        title = \"Comparison of MT3DMS and MF6 isoconcentration lines\"\n",
    "        ax2.legend(lines, labels, loc='upper left')\n",
    "        \n",
    "        # draw line representing location of cross-section shown in previous figure\n",
    "        plt.plot([155, 300], [155, 155], 'k-', lw=2)\n",
    "        \n",
    "        # Add labels to the plot\n",
    "        #style = dict(size=10, color='black')\n",
    "        #ax2.text(235, 140, \"Location of x-section \\nshown in Fig. x\", **style)\n",
    "        \n",
    "        letter = chr(ord(\"@\") + idx + 2)\n",
    "        fs.heading(letter=letter, heading=title)\n",
    "        \n",
    "        # save figure\n",
    "        if config.plotSave:\n",
    "            fpth = os.path.join(\n",
    "                \"..\", \"figures\", \"{}{}\".format(sim_name + \"-planView\", config.figure_ext)\n",
=======
    "\n",
    "        # Get the MT3DMS concentration output\n",
    "        fname_mt3d = os.path.join(mt3d_out_path, \"MT3D001.UCN\")\n",
    "        ucnobj_mt3d = flopy.utils.UcnFile(fname_mt3d)\n",
    "        times_mt3d = ucnobj_mt3d.get_times()\n",
    "        conc_mt3d = ucnobj_mt3d.get_alldata()\n",
    "\n",
    "        # Get the MF6 concentration output\n",
    "        fname_mf6 = os.path.join(\n",
    "            mf6_out_path, list(mf6.model_names)[1] + \".ucn\"\n",
    "        )\n",
    "        ucnobj_mf6 = flopy.utils.HeadFile(\n",
    "            fname_mf6, precision=\"double\", text=\"CONCENTRATION\"\n",
    "        )\n",
    "\n",
    "        times_mf6 = ucnobj_mf6.get_times()\n",
    "        conc_mf6 = ucnobj_mf6.get_alldata()\n",
    "\n",
    "        # Create figure for scenario\n",
    "        fs = USGSFigure(figure_type=\"graph\", verbose=False)\n",
    "        sim_name = mf6.name\n",
    "        plt.rcParams[\"lines.dashed_pattern\"] = [5.0, 5.0]\n",
    "        if ax is None:\n",
    "            fig = plt.figure(figsize=figure_size, dpi=300, tight_layout=True)\n",
    "            ax = fig.add_subplot(1, 1, 1)\n",
    "\n",
    "        conc1 = conc_mt3d[0, 0, :, :]\n",
    "        conc2 = conc_mf6[0, 0, :, :]\n",
    "        x = (\n",
    "            mt3d.modelgrid.xcellcenters[15, 15:]\n",
    "            - mt3d.modelgrid.xcellcenters[15, 15]\n",
    "        )\n",
    "        y_mt3d = conc1[15, 15:]\n",
    "        y_mf6 = conc2[15, 15:]\n",
    "\n",
    "        plt.plot(x, y_mt3d, label=\"MT3DMS\", marker=\"o\")\n",
    "        plt.plot(x, y_mf6, label=\"MODFLOW 6\", marker=\"^\", color=\"k\")\n",
    "        ax.set_ylim(0, 1.025)\n",
    "\n",
    "        plt.xlabel(\"Radial Distance From The Source, in meters\")\n",
    "        plt.ylabel(\"Normalized Concentration, unitless\")\n",
    "        plt.legend()\n",
    "\n",
    "        title = \"Concentration as a Function of Distance From The Source\"\n",
    "\n",
    "        letter = chr(ord(\"@\") + idx + 1)\n",
    "        fs.heading(letter=letter, heading=title)\n",
    "\n",
    "        # save figure\n",
    "        if config.plotSave:\n",
    "            fpth = os.path.join(\n",
    "                \"..\",\n",
    "                \"figures\",\n",
    "                \"{}{}\".format(sim_name + \"-xsec\", config.figure_ext),\n",
    "            )\n",
    "            fig.savefig(fpth)\n",
    "\n",
    "        # second plot\n",
    "        if ax2 is None:\n",
    "            fig = plt.figure(figsize=figure_size, dpi=300, tight_layout=True)\n",
    "            ax2 = fig.add_subplot(1, 1, 1, aspect=\"equal\")\n",
    "\n",
    "        levels = np.arange(0.2, 1, 0.2)\n",
    "\n",
    "        mm = flopy.plot.PlotMapView(model=mt3d)\n",
    "        mm.plot_grid(color=\".5\", alpha=0.2)\n",
    "        mm.plot_ibound()\n",
    "        cs1 = mm.contour_array(conc_mt3d[0], levels=levels, colors=\"r\")\n",
    "        plt.clabel(cs1, inline=1, fontsize=10)\n",
    "        cs2 = mm.contour_array(\n",
    "            conc_mf6[0], levels=levels, colors=\"k\", linestyles=\":\"\n",
    "        )\n",
    "        plt.clabel(cs2, inline=1, fontsize=10)\n",
    "        labels = [\"MT3DMS\", \"MODFLOW 6\"]\n",
    "        lines = [cs1.collections[0], cs2.collections[0]]\n",
    "\n",
    "        plt.xlabel(\"Distance Along X-Axis, in meters\")\n",
    "        plt.ylabel(\"Distance Along Y-Axis, in meters\")\n",
    "        title = \"Comparison of MT3DMS and MF6 isoconcentration lines\"\n",
    "        ax2.legend(lines, labels, loc=\"upper left\")\n",
    "\n",
    "        # draw line representing location of cross-section shown in previous figure\n",
    "        plt.plot([155, 300], [155, 155], \"k-\", lw=2)\n",
    "\n",
    "        # Add labels to the plot\n",
    "        # style = dict(size=10, color='black')\n",
    "        # ax2.text(235, 140, \"Location of x-section \\nshown in Fig. x\", **style)\n",
    "\n",
    "        letter = chr(ord(\"@\") + idx + 2)\n",
    "        fs.heading(letter=letter, heading=title)\n",
    "\n",
    "        # save figure\n",
    "        if config.plotSave:\n",
    "            fpth = os.path.join(\n",
    "                \"..\",\n",
    "                \"figures\",\n",
    "                \"{}{}\".format(sim_name + \"-planView\", config.figure_ext),\n",
>>>>>>> dc20037e
    "            )\n",
    "            fig.savefig(fpth)"
   ]
  },
  {
   "cell_type": "markdown",
<<<<<<< HEAD
   "metadata": {},
=======
   "metadata": {
    "lines_to_next_cell": 2
   },
>>>>>>> dc20037e
   "source": [
    "### Function that wraps all of the steps for each MT3DMS Example 10 Problem scenario\n",
    "\n",
    "1. build_model,\n",
    "2. write_model,\n",
    "3. run_model, and\n",
    "4. plot_results."
   ]
  },
  {
   "cell_type": "code",
   "execution_count": null,
   "metadata": {},
   "outputs": [],
   "source": [
    "def scenario(idx, silent=True):\n",
    "\n",
    "    mf2k5, mt3d, sim = build_model(example_name)\n",
<<<<<<< HEAD
    "    \n",
    "    write_model(mf2k5, mt3d, sim, silent=silent)\n",
    "    \n",
    "    success = run_model(mf2k5, mt3d, sim, silent=silent)\n",
    "    \n",
=======
    "\n",
    "    write_model(mf2k5, mt3d, sim, silent=silent)\n",
    "\n",
    "    success = run_model(mf2k5, mt3d, sim, silent=silent)\n",
    "\n",
>>>>>>> dc20037e
    "    if success:\n",
    "        plot_results(mt3d, sim, idx)"
   ]
  },
  {
   "cell_type": "code",
   "execution_count": null,
   "metadata": {},
   "outputs": [],
   "source": []
  },
  {
   "cell_type": "code",
   "execution_count": null,
   "metadata": {},
   "outputs": [],
   "source": [
    "# ### Two-Dimensional Transport in a Diagonal Flow Field\n",
    "#\n",
    "# Compares the standard finite difference solutions between MT3D MF 6\n",
    "scenario(0)"
   ]
<<<<<<< HEAD
  },
  {
   "cell_type": "code",
   "execution_count": null,
   "metadata": {},
   "outputs": [],
   "source": []
  },
  {
   "cell_type": "code",
   "execution_count": null,
   "metadata": {},
   "outputs": [],
   "source": []
=======
>>>>>>> dc20037e
  }
 ],
 "metadata": {
  "jupytext": {
   "cell_metadata_filter": "-all",
   "main_language": "python",
   "notebook_metadata_filter": "-all"
  }
 },
 "nbformat": 4,
 "nbformat_minor": 4
}<|MERGE_RESOLUTION|>--- conflicted
+++ resolved
@@ -48,9 +48,6 @@
    "outputs": [],
    "source": [
     "import os\n",
-<<<<<<< HEAD
-    "import sys\n",
-=======
     "import sys"
    ]
   },
@@ -60,7 +57,6 @@
    "metadata": {},
    "outputs": [],
    "source": [
->>>>>>> dc20037e
     "sys.path.append(os.path.join(\"..\", \"common\"))"
    ]
   },
@@ -160,23 +156,6 @@
    "metadata": {},
    "outputs": [],
    "source": [
-<<<<<<< HEAD
-    "nlay = 1       # Number of layers\n",
-    "nrow = 31      # Number of rows\n",
-    "ncol = 31      # Number of columns\n",
-    "delr = 10.0    # Column width ($m$)\n",
-    "delc = 10.0    # Row width ($m$)\n",
-    "delz = 1.0     # Layer thickness ($m$)\n",
-    "top =  0.0     # Top of the model ($m$)\n",
-    "prsity = 0.3   # Porosity\n",
-    "perlen = 27    # Simulation time ($days$)\n",
-    "k11 = 1.0      # Horizontal hydraulic conductivity ($m/d$)\n",
-    "qwell = 100.0  # Volumetric injection rate ($m^3/d$)\n",
-    "cwell = 1.     # Concentration of injected water ($mg/L$)\n",
-    "al = 10.       # Longitudinal dispersivity ($m$)\n",
-    "trpt = 1.0     # Ratio of transverse to longitudinal dispersitivity\n",
-    "dmcoef = 1.e-9 # Molecular diffusion coefficient ($m^2/d$)"
-=======
     "nlay = 1  # Number of layers\n",
     "nrow = 31  # Number of rows\n",
     "ncol = 31  # Number of columns\n",
@@ -192,7 +171,6 @@
     "al = 10.0  # Longitudinal dispersivity ($m$)\n",
     "trpt = 1.0  # Ratio of transverse to longitudinal dispersitivity\n",
     "dmcoef = 1.0e-9  # Molecular diffusion coefficient ($m^2/d$)"
->>>>>>> dc20037e
    ]
   },
   {
@@ -211,15 +189,6 @@
     "perlen = [27]\n",
     "nper = len(perlen)\n",
     "nstp = [27]\n",
-<<<<<<< HEAD
-    "tsmult = [1.]\n",
-    "sconc = 0.\n",
-    "c0 = 0.\n",
-    "dt0 = 0.3\n",
-    "ath1 = al * trpt\n",
-    "xt3d = [True]\n",
-    "botm = [top - delz] # Model geometry\n",
-=======
     "tsmult = [1.0]\n",
     "sconc = 0.0\n",
     "c0 = 0.0\n",
@@ -227,7 +196,6 @@
     "ath1 = al * trpt\n",
     "xt3d = [True]\n",
     "botm = [top - delz]  # Model geometry\n",
->>>>>>> dc20037e
     "k33 = k11  # Vertical hydraulic conductivity ($m/d$)\n",
     "icelltype = 0\n",
     "mixelm = -1\n",
@@ -248,11 +216,7 @@
    "outputs": [],
    "source": [
     "ibound_mf2k5 = np.ones((nlay, nrow, ncol), dtype=np.int) * -1\n",
-<<<<<<< HEAD
-    "ibound_mf2k5[:, 1:nrow - 1, 1:ncol-1] = 1\n",
-=======
     "ibound_mf2k5[:, 1 : nrow - 1, 1 : ncol - 1] = 1\n",
->>>>>>> dc20037e
     "idomain = np.ones((nlay, nrow, ncol), dtype=np.int)\n",
     "icbund = 1"
    ]
@@ -271,13 +235,8 @@
    "metadata": {},
    "outputs": [],
    "source": [
-<<<<<<< HEAD
-    "welspd = {0: [[0, 15, 15, qwell]]}        # Well pumping info for MF2K5\n",
-    "spd    = {0: [0, 15, 15, cwell, -1]}       # Well pupming info for MT3DMS"
-=======
     "welspd = {0: [[0, 15, 15, qwell]]}  # Well pumping info for MF2K5\n",
     "spd = {0: [0, 15, 15, cwell, -1]}  # Well pupming info for MT3DMS"
->>>>>>> dc20037e
    ]
   },
   {
@@ -294,22 +253,14 @@
    "outputs": [],
    "source": [
     "#              (k,  i,  j),  flow,   conc\n",
-<<<<<<< HEAD
-    "spd_mf6 = {0:[[(0, 15, 15), qwell,  c0]]}"
-=======
     "spd_mf6 = {0: [[(0, 15, 15), qwell, c0]]}"
->>>>>>> dc20037e
-   ]
-  },
-  {
-   "cell_type": "markdown",
-   "metadata": {},
-   "source": [
-<<<<<<< HEAD
-    "MF6 constant head boundaries: "
-=======
+   ]
+  },
+  {
+   "cell_type": "markdown",
+   "metadata": {},
+   "source": [
     "MF6 constant head boundaries:"
->>>>>>> dc20037e
    ]
   },
   {
@@ -322,19 +273,11 @@
     "# Loop through the left & right sides.\n",
     "for i in np.arange(nrow):\n",
     "    chdspd.append([(0, i, 0), strt[0, i, 0]])\n",
-<<<<<<< HEAD
-    "    chdspd.append([(0, i, ncol-1), strt[0, i, ncol-1]])\n",
-    "# Loop through the top & bottom while omitting the corner cells\n",
-    "for j in np.arange(1, ncol-1):\n",
-    "    chdspd.append([(0, 0, j), strt[0, 0, j]])\n",
-    "    chdspd.append([(0, nrow-1, j), strt[0, nrow-1, j]])"
-=======
     "    chdspd.append([(0, i, ncol - 1), strt[0, i, ncol - 1]])\n",
     "# Loop through the top & bottom while omitting the corner cells\n",
     "for j in np.arange(1, ncol - 1):\n",
     "    chdspd.append([(0, 0, j), strt[0, 0, j]])\n",
     "    chdspd.append([(0, nrow - 1, j), strt[0, nrow - 1, j]])"
->>>>>>> dc20037e
    ]
   },
   {
@@ -360,29 +303,17 @@
    "outputs": [],
    "source": [
     "nouter, ninner = 100, 300\n",
-<<<<<<< HEAD
-    "hclose, rclose, relax = 1e-6, 1e-6, 1.\n",
-    "percel = 1.0 # HMOC parameters \n",
-    "itrack = 3\n",
-    "wd = 0.5\n",
-    "dceps = 1.e-5\n",
-=======
     "hclose, rclose, relax = 1e-6, 1e-6, 1.0\n",
     "percel = 1.0  # HMOC parameters\n",
     "itrack = 3\n",
     "wd = 0.5\n",
     "dceps = 1.0e-5\n",
->>>>>>> dc20037e
     "nplane = 1\n",
     "npl = 0\n",
     "nph = 16\n",
     "npmin = 2\n",
     "npmax = 32\n",
-<<<<<<< HEAD
-    "dchmoc=1.e-3\n",
-=======
     "dchmoc = 1.0e-3\n",
->>>>>>> dc20037e
     "nlsink = nplane\n",
     "npsink = nph"
    ]
@@ -397,13 +328,7 @@
   {
    "cell_type": "code",
    "execution_count": null,
-<<<<<<< HEAD
-   "metadata": {
-    "lines_to_next_cell": 1
-   },
-=======
-   "metadata": {},
->>>>>>> dc20037e
+   "metadata": {},
    "outputs": [],
    "source": [
     "tdis_rc = []\n",
@@ -412,13 +337,9 @@
   },
   {
    "cell_type": "markdown",
-<<<<<<< HEAD
-   "metadata": {},
-=======
    "metadata": {
     "lines_to_next_cell": 2
    },
->>>>>>> dc20037e
    "source": [
     "### Functions to build, write, and run models and plot MT3DMS Example 10 Problem results\n",
     "\n",
@@ -429,126 +350,12 @@
    "cell_type": "code",
    "execution_count": null,
    "metadata": {
-<<<<<<< HEAD
-    "lines_to_next_cell": 1
-=======
     "lines_to_next_cell": 2
->>>>>>> dc20037e
    },
    "outputs": [],
    "source": [
     "def build_model(sim_name, xt3d=False, mixelm=0, silent=False):\n",
     "    if config.buildModel:\n",
-<<<<<<< HEAD
-    "        \n",
-    "        mt3d_ws = os.path.join(ws, sim_name, 'mt3d')\n",
-    "        modelname_mf = 'p05_mf'\n",
-    "        \n",
-    "        # Instantiate the MODFLOW model\n",
-    "        mf = flopy.modflow.Modflow(modelname=modelname_mf,\n",
-    "                                   model_ws=mt3d_ws,\n",
-    "                                   exe_name=exe_name_mf\n",
-    "        )\n",
-    "        \n",
-    "        # Instantiate discretization package\n",
-    "        # units: itmuni=4 (days), lenuni=2 (m)\n",
-    "        flopy.modflow.ModflowDis(mf,\n",
-    "                                 nlay=nlay,\n",
-    "                                 nrow=nrow,\n",
-    "                                 ncol=ncol,\n",
-    "                                 delr=delr,\n",
-    "                                 delc=delc,\n",
-    "                                 top=top,\n",
-    "                                 botm=botm,\n",
-    "                                 nper=nper,\n",
-    "                                 nstp=nstp,\n",
-    "                                 perlen=perlen,\n",
-    "                                 itmuni=4,\n",
-    "                                 lenuni=2\n",
-    "        )\n",
-    "        \n",
-    "        # Instantiate basic package\n",
-    "        flopy.modflow.ModflowBas(mf,\n",
-    "                                 ibound=ibound_mf2k5,\n",
-    "                                 strt=strt\n",
-    "        )\n",
-    "        \n",
-    "        # Instantiate layer property flow package\n",
-    "        flopy.modflow.ModflowLpf(mf,\n",
-    "                                 hk=k11,\n",
-    "                                 laytyp=icelltype\n",
-    "        )\n",
-    "        \n",
-    "        # Instantiate well package\n",
-    "        flopy.modflow.ModflowWel(mf, stress_period_data=welspd)\n",
-    "        \n",
-    "        # Instantiate solver package\n",
-    "        flopy.modflow.ModflowSip(mf)\n",
-    "        \n",
-    "        # Instantiate link mass transport package (for writing linker file)\n",
-    "        flopy.modflow.ModflowLmt(mf)\n",
-    "        \n",
-    "        # Transport\n",
-    "        modelname_mt = 'p05_mt'\n",
-    "        mt = flopy.mt3d.Mt3dms(modelname=modelname_mt,\n",
-    "                               model_ws=mt3d_ws,\n",
-    "                               exe_name=exe_name_mt,\n",
-    "                               modflowmodel=mf\n",
-    "        )\n",
-    "        \n",
-    "        # Instantiate basic transport package\n",
-    "        flopy.mt3d.Mt3dBtn(mt,\n",
-    "                           icbund=icbund,\n",
-    "                           prsity=prsity,\n",
-    "                           sconc=sconc,\n",
-    "                           nper=nper,\n",
-    "                           nstp=nstp,\n",
-    "                           perlen=perlen,\n",
-    "                           dt0=dt0,\n",
-    "                           tsmult=tsmult\n",
-    "        )\n",
-    "        \n",
-    "        # Instatiate the advection package\n",
-    "        flopy.mt3d.Mt3dAdv(mt,\n",
-    "                           mixelm=mixelm,\n",
-    "                           dceps=dceps,\n",
-    "                           nplane=nplane,\n",
-    "                           npl=npl,\n",
-    "                           nph=nph,\n",
-    "                           npmin=npmin,\n",
-    "                           npmax=npmax,\n",
-    "                           nlsink=nlsink,\n",
-    "                           npsink=npsink,\n",
-    "                           percel=percel,\n",
-    "                           itrack=itrack,\n",
-    "                           wd=wd\n",
-    "        )\n",
-    "        \n",
-    "        # Instantiate the dispersion package\n",
-    "        flopy.mt3d.Mt3dDsp(mt,\n",
-    "                           al=al,\n",
-    "                           trpt=trpt,\n",
-    "                           dmcoef=dmcoef\n",
-    "        )\n",
-    "        \n",
-    "        # Instantiate the source/sink mixing package\n",
-    "        flopy.mt3d.Mt3dSsm(mt, stress_period_data=spd)\n",
-    "        \n",
-    "        # Instantiate the GCG solver in MT3DMS\n",
-    "        flopy.mt3d.Mt3dGcg(mt,\n",
-    "                           mxiter=10\n",
-    "        )\n",
-    "        \n",
-    "        # MODFLOW 6\n",
-    "        name = 'p05_mf6'\n",
-    "        gwfname = 'gwf_' + name\n",
-    "        sim_ws = os.path.join(ws, sim_name)\n",
-    "        sim = flopy.mf6.MFSimulation(sim_name=sim_name,\n",
-    "                                     sim_ws=sim_ws,\n",
-    "                                     exe_name=mf6exe\n",
-    "        )\n",
-    "        \n",
-=======
     "\n",
     "        mt3d_ws = os.path.join(ws, sim_name, \"mt3d\")\n",
     "        modelname_mf = \"p05_mf\"\n",
@@ -647,225 +454,10 @@
     "            sim_name=sim_name, sim_ws=sim_ws, exe_name=mf6exe\n",
     "        )\n",
     "\n",
->>>>>>> dc20037e
     "        # Instantiating MODFLOW 6 time discretization\n",
     "        tdis_rc = []\n",
     "        for i in range(nper):\n",
     "            tdis_rc.append((perlen[i], nstp[i], tsmult[i]))\n",
-<<<<<<< HEAD
-    "        flopy.mf6.ModflowTdis(sim,\n",
-    "                              nper=nper,\n",
-    "                              perioddata=tdis_rc,\n",
-    "                              time_units=time_units\n",
-    "        )\n",
-    "        \n",
-    "        # Instantiating MODFLOW 6 groundwater flow model\n",
-    "        gwf = flopy.mf6.ModflowGwf(sim,\n",
-    "                                   modelname=gwfname,\n",
-    "                                   save_flows=True,\n",
-    "                                   model_nam_file='{}.nam'.format(gwfname)\n",
-    "        )\n",
-    "        \n",
-    "        # Instantiating MODFLOW 6 solver for flow model\n",
-    "        imsgwf = flopy.mf6.ModflowIms(sim,\n",
-    "                                      print_option='SUMMARY',\n",
-    "                                      outer_dvclose=hclose,\n",
-    "                                      outer_maximum=nouter,\n",
-    "                                      under_relaxation='NONE',\n",
-    "                                      inner_maximum=ninner,\n",
-    "                                      inner_dvclose=hclose, \n",
-    "                                      rcloserecord=rclose,\n",
-    "                                      linear_acceleration='CG',\n",
-    "                                      scaling_method='NONE',\n",
-    "                                      reordering_method='NONE',\n",
-    "                                      relaxation_factor=relax,\n",
-    "                                      filename='{}.ims'.format(gwfname)\n",
-    "        )\n",
-    "        sim.register_ims_package(imsgwf, [gwf.name])\n",
-    "        \n",
-    "        # Instantiating MODFLOW 6 discretization package\n",
-    "        flopy.mf6.ModflowGwfdis(gwf,\n",
-    "                                length_units=length_units,\n",
-    "                                nlay=nlay,\n",
-    "                                nrow=nrow,\n",
-    "                                ncol=ncol,\n",
-    "                                delr=delr,\n",
-    "                                delc=delc,\n",
-    "                                top=top,\n",
-    "                                botm=botm,\n",
-    "                                idomain=idomain,\n",
-    "                                filename='{}.dis'.format(gwfname)\n",
-    "        )\n",
-    "        \n",
-    "        # Instantiating MODFLOW 6 node-property flow package\n",
-    "        flopy.mf6.ModflowGwfnpf(gwf,\n",
-    "                                save_flows=False,\n",
-    "                                icelltype=icelltype,\n",
-    "                                k=k11,\n",
-    "                                k33=k33,\n",
-    "                                save_specific_discharge = True,\n",
-    "                                filename='{}.npf'.format(gwfname)\n",
-    "        )\n",
-    "        \n",
-    "        # Instantiating MODFLOW 6 storage package (steady flow conditions, so no actual storage, using to print values in .lst file)\n",
-    "        flopy.mf6.ModflowGwfsto(gwf, \n",
-    "                                ss=0, \n",
-    "                                sy=0,\n",
-    "                                filename='{}.sto'.format(gwfname)\n",
-    "        )\n",
-    "        \n",
-    "        # Instantiating MODFLOW 6 initial conditions package for flow model\n",
-    "        flopy.mf6.ModflowGwfic(gwf,\n",
-    "                               strt=strt,\n",
-    "                               filename='{}.ic'.format(gwfname)\n",
-    "        )\n",
-    "        \n",
-    "        # Instantiating MODFLOW 6 constant head package\n",
-    "        flopy.mf6.ModflowGwfchd(gwf,\n",
-    "                                maxbound=len(chdspd),\n",
-    "                                stress_period_data=chdspd,\n",
-    "                                save_flows=False,\n",
-    "                                pname='CHD-1',\n",
-    "                                filename='{}.chd'.format(gwfname)\n",
-    "        )\n",
-    "        \n",
-    "        # Instantiate the wel package\n",
-    "        flopy.mf6.ModflowGwfwel(gwf,\n",
-    "                                print_input=True,\n",
-    "                                print_flows=True,\n",
-    "                                stress_period_data=spd_mf6,\n",
-    "                                save_flows=False,\n",
-    "                                auxiliary='CONCENTRATION',\n",
-    "                                pname='WEL-1',\n",
-    "                                filename='{}.wel'.format(gwfname))\n",
-    "        \n",
-    "        # Instantiating MODFLOW 6 output control package for flow model\n",
-    "        flopy.mf6.ModflowGwfoc(gwf,\n",
-    "                               head_filerecord=\"{}.hds\".format(gwfname),\n",
-    "                               budget_filerecord=\"{}.bud\".format(gwfname),\n",
-    "                               headprintrecord=[\n",
-    "                                                ('COLUMNS', 10, 'WIDTH', 15,\n",
-    "                                                 'DIGITS', 6, 'GENERAL')],\n",
-    "                               saverecord=[('HEAD', 'LAST'),\n",
-    "                                           ('BUDGET', 'LAST')],\n",
-    "                               printrecord=[('HEAD', 'LAST'),\n",
-    "                                            ('BUDGET', 'LAST')]\n",
-    "        )\n",
-    "        \n",
-    "        # Instantiating MODFLOW 6 groundwater transport package\n",
-    "        gwtname = 'gwt_' + name\n",
-    "        gwt = flopy.mf6.MFModel(sim,\n",
-    "                                model_type='gwt6',\n",
-    "                                modelname=gwtname,\n",
-    "                                model_nam_file='{}.nam'.format(gwtname))\n",
-    "        gwt.name_file.save_flows = True\n",
-    "        \n",
-    "        # create iterative model solution and register the gwt model with it\n",
-    "        imsgwt = flopy.mf6.ModflowIms(sim,\n",
-    "                             print_option='SUMMARY',\n",
-    "                             outer_dvclose=hclose,\n",
-    "                             outer_maximum=nouter,\n",
-    "                             under_relaxation='NONE',\n",
-    "                             inner_maximum=ninner,\n",
-    "                             inner_dvclose=hclose, \n",
-    "                             rcloserecord=rclose,\n",
-    "                             linear_acceleration='BICGSTAB',\n",
-    "                             scaling_method='NONE',\n",
-    "                             reordering_method='NONE',\n",
-    "                             relaxation_factor=relax,\n",
-    "                             filename='{}.ims'.format(gwtname))\n",
-    "        sim.register_ims_package(imsgwt, [gwt.name])\n",
-    "        \n",
-    "        # Instantiating MODFLOW 6 transport discretization package\n",
-    "        flopy.mf6.ModflowGwtdis(gwt,\n",
-    "                                nlay=nlay,\n",
-    "                                nrow=nrow,\n",
-    "                                ncol=ncol,\n",
-    "                                delr=delr,\n",
-    "                                delc=delc,\n",
-    "                                top=top,\n",
-    "                                botm=botm,\n",
-    "                                idomain=1,\n",
-    "                                filename='{}.dis'.format(gwtname)\n",
-    "        )\n",
-    "        \n",
-    "        # Instantiating MODFLOW 6 transport initial concentrations\n",
-    "        flopy.mf6.ModflowGwtic(gwt,\n",
-    "                               strt=sconc,\n",
-    "                               filename='{}.ic'.format(gwtname)\n",
-    "        )\n",
-    "        \n",
-    "        # Instantiating MODFLOW 6 transport advection package\n",
-    "        if mixelm >= 0:\n",
-    "            scheme = 'UPSTREAM'\n",
-    "        elif mixelm == -1:\n",
-    "            scheme = 'TVD'\n",
-    "        else:\n",
-    "            raise Exception()\n",
-    "        flopy.mf6.ModflowGwtadv(gwt,\n",
-    "                                scheme=scheme,\n",
-    "                                filename='{}.adv'.format(gwtname)\n",
-    "        )\n",
-    "        \n",
-    "        # Instantiating MODFLOW 6 transport dispersion package\n",
-    "        if al != 0:\n",
-    "            flopy.mf6.ModflowGwtdsp(gwt,\n",
-    "                                    xt3d=xt3d,\n",
-    "                                    alh=al,\n",
-    "                                    ath1=ath1,\n",
-    "                                    filename='{}.dsp'.format(gwtname)\n",
-    "        )\n",
-    "        \n",
-    "        # Instantiating MODFLOW 6 transport mass storage package (formerly \"reaction\" package in MT3DMS)\n",
-    "        flopy.mf6.ModflowGwtmst(gwt,\n",
-    "                                porosity=prsity,\n",
-    "                                first_order_decay=False,\n",
-    "                                decay=None,\n",
-    "                                decay_sorbed=None,\n",
-    "                                sorbtion=False,\n",
-    "                                bulk_density=None,\n",
-    "                                distcoef=None,\n",
-    "                                filename='{}.mst'.format(gwtname)\n",
-    "        )\n",
-    "        \n",
-    "        # Instantiate constant concentration\n",
-    "        c0 = 1.\n",
-    "        cncspd = [[(0, 15, 15), c0]]\n",
-    "        flopy.mf6.ModflowGwtcnc(gwt, \n",
-    "                                maxbound=len(cncspd),\n",
-    "                                stress_period_data=cncspd,\n",
-    "                                save_flows=False,\n",
-    "                                pname='CNC-1',\n",
-    "                                filename='{}.cnc'.format(gwtname))\n",
-    "        \n",
-    "        # Instantiating MODFLOW 6 transport source-sink mixing package\n",
-    "        sourcerecarray = [('WEL-1', 'AUX', 'CONCENTRATION')]\n",
-    "        flopy.mf6.ModflowGwtssm(gwt,\n",
-    "                                sources=sourcerecarray,\n",
-    "                                filename='{}.ssm'.format(gwtname)\n",
-    "        )\n",
-    "        \n",
-    "        # Instantiating MODFLOW 6 transport output control package\n",
-    "        flopy.mf6.ModflowGwtoc(gwt,\n",
-    "                               budget_filerecord='{}.cbc'.format(gwtname),\n",
-    "                               concentration_filerecord='{}.ucn'.format(\n",
-    "                                   gwtname),\n",
-    "                               concentrationprintrecord=[\n",
-    "                                   ('COLUMNS', 10, 'WIDTH', 15,\n",
-    "                                    'DIGITS', 6, 'GENERAL')],\n",
-    "                               saverecord=[('CONCENTRATION', 'LAST'),\n",
-    "                                           ('BUDGET', 'LAST')],\n",
-    "                               printrecord=[('CONCENTRATION', 'LAST'),\n",
-    "                                            ('BUDGET', 'LAST')]\n",
-    "        )\n",
-    "        \n",
-    "        # Instantiating MODFLOW 6 flow-transport exchange mechanism\n",
-    "        flopy.mf6.ModflowGwfgwt(sim,\n",
-    "                                exgtype='GWF6-GWT6',\n",
-    "                                exgmnamea=gwfname,\n",
-    "                                exgmnameb=gwtname,\n",
-    "                                filename='{}.gwfgwt'.format(name)\n",
-=======
     "        flopy.mf6.ModflowTdis(\n",
     "            sim, nper=nper, perioddata=tdis_rc, time_units=time_units\n",
     "        )\n",
@@ -1084,7 +676,6 @@
     "            exgmnamea=gwfname,\n",
     "            exgmnameb=gwtname,\n",
     "            filename=\"{}.gwfgwt\".format(name),\n",
->>>>>>> dc20037e
     "        )\n",
     "        return mf, mt, sim\n",
     "    return None"
@@ -1092,13 +683,9 @@
   },
   {
    "cell_type": "markdown",
-<<<<<<< HEAD
-   "metadata": {},
-=======
    "metadata": {
     "lines_to_next_cell": 2
    },
->>>>>>> dc20037e
    "source": [
     "Function to write model files"
    ]
@@ -1107,11 +694,7 @@
    "cell_type": "code",
    "execution_count": null,
    "metadata": {
-<<<<<<< HEAD
-    "lines_to_next_cell": 1
-=======
     "lines_to_next_cell": 2
->>>>>>> dc20037e
    },
    "outputs": [],
    "source": [
@@ -1124,13 +707,9 @@
   },
   {
    "cell_type": "markdown",
-<<<<<<< HEAD
-   "metadata": {},
-=======
    "metadata": {
     "lines_to_next_cell": 2
    },
->>>>>>> dc20037e
    "source": [
     "Function to run the model. True is returned if the model runs successfully."
    ]
@@ -1139,11 +718,7 @@
    "cell_type": "code",
    "execution_count": null,
    "metadata": {
-<<<<<<< HEAD
-    "lines_to_next_cell": 1
-=======
     "lines_to_next_cell": 2
->>>>>>> dc20037e
    },
    "outputs": [],
    "source": [
@@ -1160,13 +735,9 @@
   },
   {
    "cell_type": "markdown",
-<<<<<<< HEAD
-   "metadata": {},
-=======
    "metadata": {
     "lines_to_next_cell": 2
    },
->>>>>>> dc20037e
    "source": [
     "Function to plot the model results"
    ]
@@ -1174,13 +745,9 @@
   {
    "cell_type": "code",
    "execution_count": null,
-<<<<<<< HEAD
-   "metadata": {},
-=======
    "metadata": {
     "lines_to_next_cell": 2
    },
->>>>>>> dc20037e
    "outputs": [],
    "source": [
     "def plot_results(mt3d, mf6, idx, ax=None, ax2=None):\n",
@@ -1188,94 +755,6 @@
     "        mt3d_out_path = mt3d.model_ws\n",
     "        mf6_out_path = mf6.simulation_data.mfpath.get_sim_path()\n",
     "        mf6.simulation_data.mfpath.get_sim_path()\n",
-<<<<<<< HEAD
-    "        \n",
-    "        # Get the MT3DMS concentration output\n",
-    "        fname_mt3d = os.path.join(mt3d_out_path, 'MT3D001.UCN')\n",
-    "        ucnobj_mt3d = flopy.utils.UcnFile(fname_mt3d)\n",
-    "        times_mt3d = ucnobj_mt3d.get_times()\n",
-    "        conc_mt3d = ucnobj_mt3d.get_alldata()\n",
-    "        \n",
-    "        # Get the MF6 concentration output\n",
-    "        fname_mf6 = os.path.join(mf6_out_path, list(mf6.model_names)[1] + '.ucn')\n",
-    "        ucnobj_mf6 = flopy.utils.HeadFile(fname_mf6, precision='double',\n",
-    "                                          text='CONCENTRATION')\n",
-    "        \n",
-    "        times_mf6 = ucnobj_mf6.get_times()\n",
-    "        conc_mf6 = ucnobj_mf6.get_alldata()\n",
-    "        \n",
-    "        # Create figure for scenario\n",
-    "        fs = USGSFigure(figure_type=\"graph\", verbose=False)\n",
-    "        sim_name = mf6.name\n",
-    "        plt.rcParams['lines.dashed_pattern'] = [5.0, 5.0]\n",
-    "        if ax is None:\n",
-    "            fig = plt.figure(figsize=figure_size, dpi=300, tight_layout=True)\n",
-    "            ax = fig.add_subplot(1, 1, 1)\n",
-    "        \n",
-    "        conc1 = conc_mt3d[0, 0, :, :]\n",
-    "        conc2 = conc_mf6[0, 0, :, :]\n",
-    "        x = mt3d.modelgrid.xcellcenters[15, 15:]-mt3d.modelgrid.xcellcenters[15, 15]\n",
-    "        y_mt3d = conc1[15, 15:]\n",
-    "        y_mf6 = conc2[15, 15:]\n",
-    "        \n",
-    "        plt.plot(x, y_mt3d, label='MT3DMS', marker='o')\n",
-    "        plt.plot(x, y_mf6, label=\"MODFLOW 6\", marker='^', color='k')\n",
-    "        ax.set_ylim(0, 1.025)\n",
-    "        \n",
-    "        plt.xlabel('Radial Distance From The Source, in meters')\n",
-    "        plt.ylabel('Normalized Concentration, unitless')\n",
-    "        plt.legend()\n",
-    "        \n",
-    "        title = \"Concentration as a Function of Distance From The Source\"\n",
-    "        \n",
-    "        letter = chr(ord(\"@\") + idx + 1)\n",
-    "        fs.heading(letter=letter, heading=title)\n",
-    "        \n",
-    "        # save figure\n",
-    "        if config.plotSave:\n",
-    "            fpth = os.path.join(\n",
-    "                \"..\", \"figures\", \"{}{}\".format(sim_name + \"-xsec\", config.figure_ext)\n",
-    "            )\n",
-    "            fig.savefig(fpth)\n",
-    "        \n",
-    "        # second plot\n",
-    "        if ax2 is None:\n",
-    "            fig = plt.figure(figsize=figure_size, dpi=300, tight_layout=True)\n",
-    "            ax2 = fig.add_subplot(1, 1, 1, aspect='equal')\n",
-    "        \n",
-    "        levels = np.arange(0.2, 1, .2)\n",
-    "        \n",
-    "        mm = flopy.plot.PlotMapView(model=mt3d)\n",
-    "        mm.plot_grid(color='.5', alpha=0.2)\n",
-    "        mm.plot_ibound()\n",
-    "        cs1 = mm.contour_array(conc_mt3d[0], levels=levels, colors='r')\n",
-    "        plt.clabel(cs1, inline=1, fontsize=10)\n",
-    "        cs2 = mm.contour_array(conc_mf6[0], levels=levels, colors='k', \n",
-    "                              linestyles=':')\n",
-    "        plt.clabel(cs2, inline=1, fontsize=10)\n",
-    "        labels = ['MT3DMS', 'MODFLOW 6']\n",
-    "        lines = [cs1.collections[0], cs2.collections[0]]\n",
-    "        \n",
-    "        plt.xlabel('Distance Along X-Axis, in meters')\n",
-    "        plt.ylabel('Distance Along Y-Axis, in meters')\n",
-    "        title = \"Comparison of MT3DMS and MF6 isoconcentration lines\"\n",
-    "        ax2.legend(lines, labels, loc='upper left')\n",
-    "        \n",
-    "        # draw line representing location of cross-section shown in previous figure\n",
-    "        plt.plot([155, 300], [155, 155], 'k-', lw=2)\n",
-    "        \n",
-    "        # Add labels to the plot\n",
-    "        #style = dict(size=10, color='black')\n",
-    "        #ax2.text(235, 140, \"Location of x-section \\nshown in Fig. x\", **style)\n",
-    "        \n",
-    "        letter = chr(ord(\"@\") + idx + 2)\n",
-    "        fs.heading(letter=letter, heading=title)\n",
-    "        \n",
-    "        # save figure\n",
-    "        if config.plotSave:\n",
-    "            fpth = os.path.join(\n",
-    "                \"..\", \"figures\", \"{}{}\".format(sim_name + \"-planView\", config.figure_ext)\n",
-=======
     "\n",
     "        # Get the MT3DMS concentration output\n",
     "        fname_mt3d = os.path.join(mt3d_out_path, \"MT3D001.UCN\")\n",
@@ -1373,20 +852,15 @@
     "                \"..\",\n",
     "                \"figures\",\n",
     "                \"{}{}\".format(sim_name + \"-planView\", config.figure_ext),\n",
->>>>>>> dc20037e
     "            )\n",
     "            fig.savefig(fpth)"
    ]
   },
   {
    "cell_type": "markdown",
-<<<<<<< HEAD
-   "metadata": {},
-=======
    "metadata": {
     "lines_to_next_cell": 2
    },
->>>>>>> dc20037e
    "source": [
     "### Function that wraps all of the steps for each MT3DMS Example 10 Problem scenario\n",
     "\n",
@@ -1405,19 +879,11 @@
     "def scenario(idx, silent=True):\n",
     "\n",
     "    mf2k5, mt3d, sim = build_model(example_name)\n",
-<<<<<<< HEAD
-    "    \n",
+    "\n",
     "    write_model(mf2k5, mt3d, sim, silent=silent)\n",
-    "    \n",
+    "\n",
     "    success = run_model(mf2k5, mt3d, sim, silent=silent)\n",
-    "    \n",
-=======
-    "\n",
-    "    write_model(mf2k5, mt3d, sim, silent=silent)\n",
-    "\n",
-    "    success = run_model(mf2k5, mt3d, sim, silent=silent)\n",
-    "\n",
->>>>>>> dc20037e
+    "\n",
     "    if success:\n",
     "        plot_results(mt3d, sim, idx)"
    ]
@@ -1440,23 +906,6 @@
     "# Compares the standard finite difference solutions between MT3D MF 6\n",
     "scenario(0)"
    ]
-<<<<<<< HEAD
-  },
-  {
-   "cell_type": "code",
-   "execution_count": null,
-   "metadata": {},
-   "outputs": [],
-   "source": []
-  },
-  {
-   "cell_type": "code",
-   "execution_count": null,
-   "metadata": {},
-   "outputs": [],
-   "source": []
-=======
->>>>>>> dc20037e
   }
  ],
  "metadata": {
